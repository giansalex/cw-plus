[package]
name = "cw-controllers"
<<<<<<< HEAD
version = "0.4.1"
=======
version = "0.5.0"
>>>>>>> 3547a73d
authors = ["Ethan Frey <ethanfrey@users.noreply.github.com>"]
edition = "2018"
description = "Common controllers we can reuse in many contracts"
license = "Apache-2.0"
repository = "https://github.com/CosmWasm/cosmwasm-plus"
homepage = "https://cosmwasm.com"
documentation = "https://docs.cosmwasm.com"

# See more keys and their definitions at https://doc.rust-lang.org/cargo/reference/manifest.html

[dependencies]
<<<<<<< HEAD
cosmwasm-std = { version = "0.12.2" }
cw0 = { path = "../cw0", version = "0.4.1" }
cw-storage-plus = { path = "../storage-plus", version = "0.4.1", features = ["iterator"] }
=======
cosmwasm-std = { version = "0.13.2" }
cw0 = { path = "../cw0", version = "0.5.0" }
cw-storage-plus = { path = "../storage-plus", version = "0.5.0", features = ["iterator"] }
>>>>>>> 3547a73d
schemars = "0.7"
serde = { version = "1.0.103", default-features = false, features = ["derive"] }
thiserror = { version = "1.0.21" }<|MERGE_RESOLUTION|>--- conflicted
+++ resolved
@@ -1,10 +1,6 @@
 [package]
 name = "cw-controllers"
-<<<<<<< HEAD
-version = "0.4.1"
-=======
 version = "0.5.0"
->>>>>>> 3547a73d
 authors = ["Ethan Frey <ethanfrey@users.noreply.github.com>"]
 edition = "2018"
 description = "Common controllers we can reuse in many contracts"
@@ -16,15 +12,9 @@
 # See more keys and their definitions at https://doc.rust-lang.org/cargo/reference/manifest.html
 
 [dependencies]
-<<<<<<< HEAD
-cosmwasm-std = { version = "0.12.2" }
-cw0 = { path = "../cw0", version = "0.4.1" }
-cw-storage-plus = { path = "../storage-plus", version = "0.4.1", features = ["iterator"] }
-=======
 cosmwasm-std = { version = "0.13.2" }
 cw0 = { path = "../cw0", version = "0.5.0" }
 cw-storage-plus = { path = "../storage-plus", version = "0.5.0", features = ["iterator"] }
->>>>>>> 3547a73d
 schemars = "0.7"
 serde = { version = "1.0.103", default-features = false, features = ["derive"] }
 thiserror = { version = "1.0.21" }