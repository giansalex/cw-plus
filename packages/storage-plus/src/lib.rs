--- conflicted
+++ resolved
@@ -14,16 +14,11 @@
 #[cfg(feature = "iterator")]
 pub use indexed_map::{IndexList, IndexedMap};
 #[cfg(feature = "iterator")]
-<<<<<<< HEAD
-pub use indexes::{index_string, index_string_tuple, Index, MultiIndex, UniqueIndex};
+pub use indexes::{
+    index_string, index_string_tuple, index_triple, index_tuple, Index, MultiIndex, UniqueIndex,
+};
 pub use item::Item;
 pub use keys::{I128Key, I16Key, I32Key, I64Key, I8Key};
-=======
-pub use indexes::{
-    index_int, index_string, index_triple, index_tuple, Index, MultiIndex, UniqueIndex,
-};
-pub use item::Item;
->>>>>>> aa100da3
 pub use keys::{PkOwned, Prefixer, PrimaryKey, U128Key, U16Key, U32Key, U64Key, U8Key};
 pub use map::Map;
 pub use path::Path;
