--- conflicted
+++ resolved
@@ -1,10 +1,6 @@
 [package]
 name = "cw1"
-<<<<<<< HEAD
-version = "0.4.1"
-=======
 version = "0.5.0"
->>>>>>> 3547a73d
 authors = ["Ethan Frey <ethanfrey@users.noreply.github.com>"]
 edition = "2018"
 description = "Definition and types for the CosmWasm-1 interface"
