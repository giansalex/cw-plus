--- conflicted
+++ resolved
@@ -10,13 +10,8 @@
 documentation = "https://docs.cosmwasm.com"
 
 [dependencies]
-<<<<<<< HEAD
 cw0 = { path = "../../packages/cw0", version = "0.2.3" }
-cosmwasm-std = { version = "0.10.1" }
-=======
-cw0 = { path = "../../packages/cw0", version = "0.2.2" }
 cosmwasm-std = { version = "0.11.0" }
->>>>>>> e48dec7b
 schemars = "0.7"
 serde = { version = "1.0.103", default-features = false, features = ["derive"] }
 
